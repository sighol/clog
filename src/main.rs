#![deny(rust_2021_compatibility)]
mod parser;

use std::collections::HashMap;
use std::io::Write;
use std::mem::take;

use chrono::prelude::*;
use chrono::DateTime;
use chrono::Duration;
use chrono::Local;
use chrono::Utc;
use color_eyre::Result;
use colored::Colorize;
use eyre::bail;
use eyre::Context;
use nom::error::ErrorKind;
use owo_colors::Stream;
use owo_colors::{OwoColorize, Style};

use parser::{root, JsonValue};

use clap::Parser as ClapParser;
use clap::ValueEnum as ClapValueEnum;

#[derive(Debug)]
struct LogLine {
    pub time: DateTime<Utc>,
    pub severity: String,
    pub message: String,
    pub parsed_map: HashMap<String, JsonValue>,
}

struct PrintConfig {
    pub extra: Vec<String>,
    pub verbose: bool,
    pub is_local_timezone: bool,
}

impl PrintConfig {
    fn tz(&self) -> FixedOffset {
        if self.is_local_timezone {
            Local::now().offset().fix()
        } else {
            Utc.fix()
        }
    }
}

impl LogLine {
    fn print<W>(&self, f: &mut W, config: &PrintConfig) -> std::io::Result<()>
    where
        W: Write,
    {
        let time_in_timezone = self.time.with_timezone(&config.tz());
        let time_in_timezone = time_in_timezone.format("%Y-%m-%d %H:%M:%S%.3f");
        write!(
            f,
            "{}",
            time_in_timezone
                .to_string()
                .if_supports_color(Stream::Stdout, |t| t.green())
        )?;
        if !config.is_local_timezone {
            write!(f, "{}", "Z".green())?;
        }
        // process id or request_id
        if let Some(process_id) = self.value(&self.parsed_map, "context.processId") {
            let max_len = std::cmp::min(process_id.len(), 6);
            let process_id = process_id[..max_len].to_string();
<<<<<<< HEAD
            write!(
                f,
                " [p={:6}]",
                process_id.if_supports_color(Stream::Stdout, |t| t.bold())
            )?;
        } else if let Some(request_id) = self.context.get("requestId") {
=======
            write!(f, " [p={:6}]", process_id.bold())?;
        } else if let Some(request_id) = self.value(&self.parsed_map, "context.requestId") {
>>>>>>> 45b3a895
            let max_len = std::cmp::min(request_id.len(), 8);
            let request_id = request_id[..max_len].to_string();
            write!(f, " [{:<8}]", request_id)?;
        }

        let extra_styles = vec![
            Style::new().bright_yellow(),
            Style::new().bright_cyan(),
            Style::new().bright_magenta(),
        ];
        for (i, e) in config.extra.iter().enumerate() {
            let style = extra_styles[i % extra_styles.len()];
<<<<<<< HEAD
            if let Some(app) = self.context.get(e) {
                write!(
                    f,
                    " [{}]",
                    app.if_supports_color(Stream::Stdout, |t| t.style(style))
                )?;
=======
            if let Some(app) = self.value(&self.parsed_map, e) {
                write!(f, " [{}]", app.style(style))?;
>>>>>>> 45b3a895
            } else {
                write!(f, " []")?;
            }
        }

        let severity = self.severity.to_lowercase();
        let (severity_style, message_style) = if severity.contains("warn") {
            (Style::new().yellow(), Style::new().yellow())
        } else if severity.contains("error") {
            (Style::new().red(), Style::new().red())
        } else if severity.contains("debug") {
            (Style::new().bright_black(), Style::new().bright_black())
        } else if severity.contains("fatal") {
            (Style::new().magenta(), Style::new().magenta())
        } else {
            (Style::new().bright_black(), Style::new())
        };
        write!(
            f,
            " {:7}",
            self.severity
                .to_uppercase()
                .if_supports_color(Stream::Stdout, |text| text.style(severity_style))
                .if_supports_color(Stream::Stdout, |text| text.bold())
        )?;
<<<<<<< HEAD
        writeln!(
            f,
            " {}",
            self.message
                .if_supports_color(Stream::Stdout, |t| t.style(message_style))
        )
=======
        writeln!(f, " {}", self.message.style(message_style))?;
        if config.verbose {
            write_logline_map(f, &self.parsed_map, &String::from("  "), &self.message)?;
        }
        Ok(())
    }

    fn value(&self, map: &HashMap<String, JsonValue>, key: &str) -> Option<String> {
        let parts: Vec<_> = key.split(".").collect();
        let parts_len = parts.len();
        let mut map = map;
        for (i, part) in parts.into_iter().enumerate() {
            let is_last = i == parts_len - 1;
            let part_value = map.get(part);
            if is_last {
                return match part_value {
                    Some(JsonValue::Object(m)) => Some(format!("{:?}", m)),
                    Some(JsonValue::Num(n)) => Some(format!("{}", n)),
                    Some(JsonValue::Str(s)) => Some(format!("{}", s)),
                    Some(JsonValue::Bool(b)) => Some(format!("{}", b)),
                    Some(JsonValue::Array(value)) => Some(format!("{:?}", value)),
                    Some(JsonValue::Null) => None,
                    None => None,
                };
            } else if let Some(JsonValue::Object(m)) = part_value {
                map = m
            } else {
                return None;
            }
        }
        panic!("Unreachable")
    }
}

fn write_logline_map<W>(
    f: &mut W,
    map: &HashMap<String, JsonValue>,
    indent: &str,
    message: &str,
) -> std::io::Result<()>
where
    W: Write,
{
    let mut sorted_keys: Vec<_> = map.keys().clone().into_iter().collect();
    sorted_keys.sort();
    for key in sorted_keys.into_iter() {
        if key == "timestamp" || key == "@timestamp" {
            continue;
        }
        let value = match &map[key] {
            JsonValue::Null => None,
            JsonValue::Num(n) => Some(format!("{}", n)),
            JsonValue::Str(s) => Some(format!("{}", s)),
            JsonValue::Bool(b) => Some(format!("{}", b)),
            JsonValue::Array(value) => Some(format!("{:?}", value)),
            JsonValue::Object(map) => {
                if map.len() == 0 {
                    writeln!(
                        f,
                        "{}{}: {}",
                        indent,
                        key.bright_black(),
                        "{}".italic().bright_black()
                    )?;
                } else {
                    writeln!(f, "{}{}:", indent, key.bright_black())?;
                    write_logline_map(f, map, &format!("  {}", indent), message)?;
                }
                None
            }
        };
        if let Some(value) = value {
            if value != message {
                writeln!(f, "{}{} = {}", indent, key.bright_black(), value)?;
            }
        }
>>>>>>> 45b3a895
    }
    Ok(())
}

fn bunyan_to_level(level: i32) -> &'static str {
    match level {
        50 => "ERROR",
        40 => "WARN",
        30 => "INFO",
        20 => "DEBUG",
        10 => "TRACING",
        _ => "UNKNOWN",
    }
}

fn get_log_line(parsed: JsonValue) -> Result<LogLine> {
    let parsed = match parsed {
        JsonValue::Object(_) => parsed,
        _ => bail!("parsed is not a JsonValue::Object"),
    };
    let time_json = parsed
        .map_value("timestamp")
        .or_else(|_| parsed.map_value("time"))
        .or_else(|_| parsed.map_value("eventTime"))
        .or_else(|_| parsed.map_value("@timestamp"))
        .or_else(|_| parsed.map_value("Timestamp"))?;

    let time: DateTime<Utc> = if let Ok(time_str) = time_json.str_value() {
        Utc.datetime_from_str(&time_str, "%+")
            .context(format!("Failed to parse datetime: `{}`", &time_str))?
    } else {
        let seconds_value = time_json.map_value("seconds")?.int_value()?;
        let nanos_value = time_json.map_value("nanos")?.int_value()?;
        let start = Utc.with_ymd_and_hms(1970, 1, 1, 0, 0, 0).unwrap();
        let duration =
            Duration::seconds(seconds_value as i64) + Duration::nanoseconds(nanos_value as i64);
        start + duration
    };

    let severity = parsed
        .map_value("severity")
        .and_then(|x| x.str_value())
        .or_else(|_| {
            parsed
                .map_value("level")
                .and_then(|level| level.int_value())
                .and_then(|level| Ok(bunyan_to_level(level as i32).to_string()))
        })
        .or_else(|_| parsed.map_value("level").and_then(|x| x.str_value()))
        .unwrap_or_else(|_| "unknown".to_string());

    let message = parsed
        .map_value("message")
        .or_else(|_| parsed.map_value("msg"))
        .or_else(|_| parsed.map_value("event"))
        .or_else(|_| parsed.map_value("MessageTemplate"))
        .and_then(|x| x.str_value())?;

    let message = if let Ok(exception_message) = parsed.map_value("exc_info") {
        format!("{}\n{}", message, exception_message.str_value()?)
    } else {
        message
    };

    let map = match parsed {
        JsonValue::Object(map) => map,
        _ => bail!("Parsed is not a map"),
    };

    Ok(LogLine {
        time,
        message,
        severity,
        parsed_map: map,
    })
}

#[derive(Debug)]
enum ParserOutput {
    None,
    Text(String),
    Log(LogLine),
}

impl ParserOutput {
    fn print<W>(&self, f: &mut W, config: &PrintConfig) -> std::io::Result<()>
    where
        W: Write,
    {
        match &self {
            ParserOutput::Log(l) => l.print(f, config),
            ParserOutput::Text(s) => write!(f, "{}", s),
            ParserOutput::None => Ok(()),
        }
    }
}

#[derive(Default, Debug)]
struct Parser {
    buffer: String,
    pub debug: bool,
}

impl Parser {
    fn new() -> Self {
        Default::default()
    }

    fn flush(&mut self) -> ParserOutput {
        if self.buffer.is_empty() {
            ParserOutput::None
        } else {
            ParserOutput::Text(take(&mut self.buffer))
        }
    }

    fn push(&mut self, line: &str) -> Vec<ParserOutput> {
        use nom::Err::{Error, Failure, Incomplete};

        self.buffer.push_str(line);

        let result = root::<(&str, ErrorKind)>(&self.buffer);
        match result {
            Ok((rest, value)) => {
                let output = match get_log_line(value) {
                    Ok(x) => ParserOutput::Log(x),
                    Err(e) => {
                        if self.debug {
                            eprintln!("Failed get_log_line: {:?}", e.red())
                        }
                        println!("Self.debug: {}", self.debug);
                        ParserOutput::Text(self.buffer.clone())
                    }
                };
                let rest = rest.trim_start_matches('\n').to_string();
                self.buffer.clear();
                let mut output = vec![output];
                for next_output in self.push(&rest) {
                    match next_output {
                        ParserOutput::None => (),
                        _ => output.push(next_output),
                    }
                }
                output
            }
            Err(Incomplete(_)) => vec![],
            Err(Failure(_)) | Err(Error(_)) => {
                if self.debug {
                    eprintln!("Parsing failure: {:?}", result.red());
                }
                let output = ParserOutput::Text(self.buffer.clone());
                self.buffer.clear();
                vec![output]
            }
        }
    }
}

#[derive(ClapParser)]
#[command(version, author)]
struct Cli {
    #[arg(value_enum, long="color", default_value_t=ColorChoice::Auto)]
    color: ColorChoice,

    #[arg(short, long, help = "Extra values to print. Eg. X-CDP-SDK")]
    extra: Vec<String>,

    #[arg(
        long,
        help = "Turn on debug mode. All lines that can't be parsed will be output to stderr"
    )]
    debug: bool,

    #[arg(short, long, help = "Show all additional info in a map")]
    verbose: bool,
}

#[derive(ClapValueEnum, Clone, Debug)]
enum ColorChoice {
    Auto,
    Never,
    Always,
}

fn main() -> eyre::Result<()> {
    use std::io::{self, prelude::*};

    let args: Cli = Cli::parse();
    match args.color {
        ColorChoice::Always => owo_colors::set_override(true),
        ColorChoice::Never => owo_colors::set_override(false),
        _ => {}
    };

    let print_config = PrintConfig {
        extra: args.extra,
        is_local_timezone: true,
        verbose: args.verbose,
    };

    let mut parser = Parser::new();
    parser.debug = args.debug;

    let mut stdout = io::stdout().lock();
    for line in io::stdin().lock().lines() {
        let mut unwrapped = line.unwrap().to_string();
        unwrapped.push('\n');
        let outputs = parser.push(&unwrapped);
        for output in outputs {
            output.print(&mut stdout, &print_config)?;
            stdout.flush()?;
        }
    }
    parser.flush().print(&mut stdout, &print_config)?;

    Ok(())
}

#[cfg(test)]
mod test {
    use super::*;

    impl ParserOutput {
        fn to_string(&self) -> String {
            let config = PrintConfig {
                extra: vec![],
                is_local_timezone: false,
                verbose: false,
            };
            let mut s = Vec::<u8>::new();
            self.print(&mut s, &config).expect("Fail to write");
            String::from_utf8(s).expect("Couldn't convert to string")
        }
    }

    fn before() {
        owo_colors::set_override(false);
    }

    #[test]
    fn respond_to_json_input() {
        before();
        let input = r#"{
            "timestamp": {
              "seconds": 1605277107,
              "nanos": 234000000
            },
            "severity": "INFO",
            "message": "Responding at http://0.0.0.0:8080",
            "context": {}
          }"#;
        let lines: Vec<String> = input
            .split('\n')
            .into_iter()
            .map(|it| it.to_owned() + "\n")
            .collect();
        let mut parser = Parser::new();

        // Add all but the last line. It is only after the list line that the
        // log statement is complete.
        for i in 0..lines.len() - 1 {
            let response = parser.push(&lines[i]);
            assert_eq!(0, response.len());
        }

        // Add list line, which will complete the log message.
        let output = parser.push(&lines[lines.len() - 1]);
        let expected = "2020-11-13 14:18:27.234Z INFO    Responding at http://0.0.0.0:8080\n";
        assert_eq!(expected.to_string(), output[0].to_string());
    }

    #[test]
    fn json_input_with_context() {
        before();
        let input = r#"{
            "message": "[1167/9733 11% ETA=2022-04-01 20:50:06.868555] Ingesting 389 wells. 693.10 items/sec.",
            "timestamp": "2022-04-01T18:49:54.068831Z",
            "severity": "INFO",
            "context": {
              "requestId": "test",
              "processId": "776f2d01-8bba-4c36-b6a8-5f7074c096d7"
            }
          }"#;
        let lines: Vec<String> = input
            .split('\n')
            .into_iter()
            .map(|it| it.to_owned() + "\n")
            .collect();
        let mut parser = Parser::new();

        // Add all but the last line. It is only after the list line that the
        // log statement is complete.
        for i in 0..lines.len() - 1 {
            let response = parser.push(&lines[i]);
            assert_eq!(0, response.len());
        }
        let output = parser.push(&lines[lines.len() - 1])[0].to_string();
        assert_eq!(
            output,
            "2022-04-01 18:49:54.068Z [p=776f2d] INFO    [1167/9733 11% ETA=2022-04-01 20:50:06.868555] Ingesting 389 wells. 693.10 items/sec.\n"
        );
    }

    #[test]
    fn buyan_input() {
        before();
        let input = r#"{
            "v": 0,
            "name": "tracing_demo",
            "msg": "Orphan event without a parent span",
            "level": 30,
            "hostname": "sighol-desktop",
            "pid": 293764,
            "time": "2022-02-20T18:05:16.272997204Z",
            "target": "docktail",
            "line": 97,
            "file": "src/main.rs"
          }"#;
        let mut parser = Parser::new();
        let output = parser.push(input);
        let output = output[0].to_string();

        assert_eq!(
            output,
            "2022-02-20 18:05:16.272Z INFO    Orphan event without a parent span\n"
        );
    }

    #[test]
    fn respond_to_text_input() {
        before();
        let mut parser = Parser::new();
        assert_eq!(
            ParserOutput::Text("Hello world".to_string()).to_string(),
            parser.push("Hello world")[0].to_string()
        );
    }
}<|MERGE_RESOLUTION|>--- conflicted
+++ resolved
@@ -11,7 +11,6 @@
 use chrono::Local;
 use chrono::Utc;
 use color_eyre::Result;
-use colored::Colorize;
 use eyre::bail;
 use eyre::Context;
 use nom::error::ErrorKind;
@@ -68,17 +67,8 @@
         if let Some(process_id) = self.value(&self.parsed_map, "context.processId") {
             let max_len = std::cmp::min(process_id.len(), 6);
             let process_id = process_id[..max_len].to_string();
-<<<<<<< HEAD
-            write!(
-                f,
-                " [p={:6}]",
-                process_id.if_supports_color(Stream::Stdout, |t| t.bold())
-            )?;
-        } else if let Some(request_id) = self.context.get("requestId") {
-=======
             write!(f, " [p={:6}]", process_id.bold())?;
         } else if let Some(request_id) = self.value(&self.parsed_map, "context.requestId") {
->>>>>>> 45b3a895
             let max_len = std::cmp::min(request_id.len(), 8);
             let request_id = request_id[..max_len].to_string();
             write!(f, " [{:<8}]", request_id)?;
@@ -91,17 +81,8 @@
         ];
         for (i, e) in config.extra.iter().enumerate() {
             let style = extra_styles[i % extra_styles.len()];
-<<<<<<< HEAD
-            if let Some(app) = self.context.get(e) {
-                write!(
-                    f,
-                    " [{}]",
-                    app.if_supports_color(Stream::Stdout, |t| t.style(style))
-                )?;
-=======
             if let Some(app) = self.value(&self.parsed_map, e) {
                 write!(f, " [{}]", app.style(style))?;
->>>>>>> 45b3a895
             } else {
                 write!(f, " []")?;
             }
@@ -127,14 +108,6 @@
                 .if_supports_color(Stream::Stdout, |text| text.style(severity_style))
                 .if_supports_color(Stream::Stdout, |text| text.bold())
         )?;
-<<<<<<< HEAD
-        writeln!(
-            f,
-            " {}",
-            self.message
-                .if_supports_color(Stream::Stdout, |t| t.style(message_style))
-        )
-=======
         writeln!(f, " {}", self.message.style(message_style))?;
         if config.verbose {
             write_logline_map(f, &self.parsed_map, &String::from("  "), &self.message)?;
@@ -211,7 +184,6 @@
                 writeln!(f, "{}{} = {}", indent, key.bright_black(), value)?;
             }
         }
->>>>>>> 45b3a895
     }
     Ok(())
 }
